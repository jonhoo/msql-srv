--- conflicted
+++ resolved
@@ -99,11 +99,7 @@
     # https://docs.github.com/en/actions/learn-github-actions/contexts#context-availability
     strategy:
       matrix:
-<<<<<<< HEAD
-        msrv: [1.66.0] # for jobserver
-=======
-        msrv: ["1.56.1"] # 2021 edition requires 1.56
->>>>>>> caa3616c
+        msrv: ["1.66.0"] # for jobserver
     name: ubuntu / ${{ matrix.msrv }}
     steps:
       - uses: actions/checkout@v4
