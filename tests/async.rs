extern crate chrono;
extern crate futures;
extern crate msql_srv;
extern crate mysql_async;
extern crate mysql_common as myc;
extern crate nom;
extern crate tokio;

use futures::{Future, IntoFuture};
use mysql_async::prelude::*;
use std::io;
use std::net;
use std::thread;
use tokio::runtime::current_thread;

use msql_srv::{
    Column, ErrorKind, MysqlIntermediary, MysqlShim, ParamParser, QueryResultWriter,
    StatementMetaWriter,
};

struct TestingShim<Q, P, E> {
    columns: Vec<Column>,
    params: Vec<Column>,
    on_q: Q,
    on_p: P,
    on_e: E
}

impl<Q, P, E> MysqlShim<net::TcpStream> for TestingShim<Q, P, E>
where
    Q: FnMut(&str, QueryResultWriter<net::TcpStream>) -> io::Result<()>,
    P: FnMut(&str) -> u32,
    E: FnMut(u32, Vec<msql_srv::ParamValue>, QueryResultWriter<net::TcpStream>) -> io::Result<()>,
{
    type Error = io::Error;

    fn on_prepare(
        &mut self,
        query: &str,
        info: StatementMetaWriter<net::TcpStream>,
    ) -> io::Result<()> {
        let id = (self.on_p)(query);
        info.reply(id, &self.params, &self.columns)
    }

    fn on_execute(
        &mut self,
        id: u32,
        params: ParamParser,
        results: QueryResultWriter<net::TcpStream>,
    ) -> io::Result<()> {
        (self.on_e)(id, params.into_iter().collect(), results)
    }

    fn on_close(&mut self, _: u32) {}

    fn on_query(
        &mut self,
        query: &str,
        results: QueryResultWriter<net::TcpStream>,
    ) -> io::Result<()> {
        (self.on_q)(query, results)
    }
}

impl<Q, P, E> TestingShim<Q, P, E>
where
    Q: 'static + Send + FnMut(&str, QueryResultWriter<net::TcpStream>) -> io::Result<()>,
    P: 'static + Send + FnMut(&str) -> u32,
    E: 'static
        + Send
        + FnMut(u32, Vec<msql_srv::ParamValue>, QueryResultWriter<net::TcpStream>) -> io::Result<()>,
{
    fn new(on_q: Q, on_p: P, on_e: E) -> Self {
        TestingShim {
            columns: Vec::new(),
            params: Vec::new(),
            on_q,
            on_p,
            on_e,
        }
    }

    fn with_params(mut self, p: Vec<Column>) -> Self {
        self.params = p;
        self
    }

    fn with_columns(mut self, c: Vec<Column>) -> Self {
        self.columns = c;
        self
    }

    fn test<C, F>(self, c: C)
    where
        F: IntoFuture<Item = (), Error = mysql_async::error::Error>,
        C: FnOnce(mysql_async::Conn) -> F,
    {
        let listener = net::TcpListener::bind("127.0.0.1:0").unwrap();
        let port = listener.local_addr().unwrap().port();
        let jh = thread::spawn(move || {
            let (s, _) = listener.accept().unwrap();
            MysqlIntermediary::run_on_tcp(self, s)
        });

<<<<<<< HEAD
        let mut runtime = current_thread::Runtime::new().unwrap();

        runtime.block_on(mysql_async::Pool::new(format!("mysql://127.0.0.1:{}", port)).get_conn().and_then(|conn| c(conn))).unwrap();

=======
        let mut core = Core::new().unwrap();
        let handle = core.handle();
        let db = core
            .run(mysql_async::Conn::new(
                &format!("mysql://127.0.0.1:{}", port),
                &handle,
            ))
            .unwrap();
        core.run(c(db).into_future()).unwrap();
>>>>>>> 8e2050f6
        jh.join().unwrap().unwrap();
    }
}

#[test]
fn it_connects() {
    TestingShim::new(
        |_, _| unreachable!(),
        |_| unreachable!(),
        |_, _, _| unreachable!(),
    )
    .test(|_| Ok(()))
}

#[test]
fn it_pings() {
    TestingShim::new(
        |_, _| unreachable!(),
        |_| unreachable!(),
        |_, _, _| unreachable!(),
    )
    .test(|db| db.ping().map(|_| ()))
}

#[test]
fn empty_response() {
    TestingShim::new(
        |_, w| w.completed(0, 0),
        |_| unreachable!(),
        |_, _, _| unreachable!(),
    )
    .test(|db| {
        db.query("SELECT a, b FROM foo")
            .and_then(|r| r.collect::<mysql_async::Row>())
            .and_then(|(_, rs)| {
                assert_eq!(rs.len(), 0);
                Ok(())
            })
    })
}

#[test]
fn no_rows() {
    let cols = [Column {
        table: String::new(),
        column: "a".to_owned(),
        coltype: myc::constants::ColumnType::MYSQL_TYPE_SHORT,
        colflags: myc::constants::ColumnFlags::empty(),
    }];
    TestingShim::new(
        move |_, w| w.start(&cols[..])?.finish(),
        |_| unreachable!(),
        |_, _, _| unreachable!(),
    )
    .test(|db| {
        db.query("SELECT a, b FROM foo")
            .and_then(|r| r.collect::<mysql_async::Row>())
            .and_then(|(_, rs)| {
                assert_eq!(rs.len(), 0);
                Ok(())
            })
    })
}

#[test]
fn no_columns() {
    TestingShim::new(
        move |_, w| w.start(&[])?.finish(),
        |_| unreachable!(),
        |_, _, _| unreachable!(),
    )
    .test(|db| {
        db.query("SELECT a, b FROM foo")
            .and_then(|r| r.collect::<mysql_async::Row>())
            .and_then(|(_, rs)| {
                assert_eq!(rs.len(), 0);
                Ok(())
            })
    })
}

#[test]
fn no_columns_but_rows() {
    TestingShim::new(
        move |_, w| w.start(&[])?.write_col(42).map(|_| ()),
        |_| unreachable!(),
        |_, _, _| unreachable!(),
    )
    .test(|db| {
        db.query("SELECT a, b FROM foo")
            .and_then(|r| r.collect::<mysql_async::Row>())
            .and_then(|(_, rs)| {
                assert_eq!(rs.len(), 0);
                Ok(())
            })
    })
}

#[test]
fn error_response() {
    let err = (ErrorKind::ER_NO, "clearly not");
    TestingShim::new(
        move |_, w| w.error(err.0, err.1.as_bytes()),
        |_| unreachable!(),
        |_, _, _| unreachable!(),
    )
    .test(|db| {
        db.query("SELECT a, b FROM foo").then(|r| {
            match r {
                Ok(_) => assert!(false),
                Err(mysql_async::error::Error::Server(
                    mysql_async::error::ServerError {
                        code,
                        message: ref msg,
                        ref state,
                    }
                )) => {
                    assert_eq!(
                        state,
                        &String::from_utf8(err.0.sqlstate().to_vec()).unwrap()
                    );
                    assert_eq!(code, err.0 as u16);
                    assert_eq!(msg, &err.1);
                }
                Err(e) => {
                    eprintln!("unexpected {:?}", e);
                    assert!(false);
                }
            }
            Ok(())
        })
    })
}

#[test]
fn empty_on_drop() {
    let cols = [Column {
        table: String::new(),
        column: "a".to_owned(),
        coltype: myc::constants::ColumnType::MYSQL_TYPE_SHORT,
        colflags: myc::constants::ColumnFlags::empty(),
    }];
    TestingShim::new(
        move |_, w| w.start(&cols[..]).map(|_| ()),
        |_| unreachable!(),
        |_, _, _| unreachable!(),
    )
    .test(|db| {
        db.query("SELECT a, b FROM foo")
            .and_then(|r| r.collect::<mysql_async::Row>())
            .and_then(|(_, rs)| {
                assert_eq!(rs.len(), 0);
                Ok(())
            })
    })
}

#[test]
fn it_queries_nulls() {
    TestingShim::new(
        |_, w| {
            let cols = &[Column {
                table: String::new(),
                column: "a".to_owned(),
                coltype: myc::constants::ColumnType::MYSQL_TYPE_SHORT,
                colflags: myc::constants::ColumnFlags::empty(),
            }];
            let mut w = w.start(cols)?;
            w.write_col(None::<i16>)?;
            w.finish()
        },
        |_| unreachable!(),
        |_, _, _| unreachable!(),
    )
    .test(|db| {
        db.query("SELECT a, b FROM foo")
            .and_then(|r| r.collect::<mysql_async::Row>())
            .and_then(|(_, rs)| {
                assert_eq!(rs.len(), 1);
                assert_eq!(rs[0].len(), 1);
                assert_eq!(rs[0][0], mysql_async::Value::NULL);
                Ok(())
            })
    })
}

#[test]
fn it_queries() {
    TestingShim::new(
        |_, w| {
            let cols = &[Column {
                table: String::new(),
                column: "a".to_owned(),
                coltype: myc::constants::ColumnType::MYSQL_TYPE_SHORT,
                colflags: myc::constants::ColumnFlags::empty(),
            }];
            let mut w = w.start(cols)?;
            w.write_col(1024i16)?;
            w.finish()
        },
        |_| unreachable!(),
        |_, _, _| unreachable!(),
    )
    .test(|db| {
        db.query("SELECT a, b FROM foo")
            .and_then(|r| r.collect::<mysql_async::Row>())
            .and_then(|(_, rs)| {
                assert_eq!(rs.len(), 1);
                assert_eq!(rs[0].len(), 1);
                assert_eq!(rs[0].get::<i16, _>(0), Some(1024));
                Ok(())
            })
    })
}

#[test]
fn it_queries_many_rows() {
    TestingShim::new(
        |_, w| {
            let cols = &[
                Column {
                    table: String::new(),
                    column: "a".to_owned(),
                    coltype: myc::constants::ColumnType::MYSQL_TYPE_SHORT,
                    colflags: myc::constants::ColumnFlags::empty(),
                },
                Column {
                    table: String::new(),
                    column: "b".to_owned(),
                    coltype: myc::constants::ColumnType::MYSQL_TYPE_SHORT,
                    colflags: myc::constants::ColumnFlags::empty(),
                },
            ];
            let mut w = w.start(cols)?;
            w.write_col(1024i16)?;
            w.write_col(1025i16)?;
            w.end_row()?;
            w.write_row(&[1024i16, 1025i16])?;
            w.finish()
        },
        |_| unreachable!(),
        |_, _, _| unreachable!(),
    )
    .test(|db| {
        db.query("SELECT a, b FROM foo")
            .and_then(|r| r.collect::<mysql_async::Row>())
            .and_then(|(_, rs)| {
                assert_eq!(rs.len(), 2);
                assert_eq!(rs[0].len(), 2);
                assert_eq!(rs[0].get::<i16, _>(0), Some(1024));
                assert_eq!(rs[0].get::<i16, _>(1), Some(1025));
                assert_eq!(rs[1].len(), 2);
                assert_eq!(rs[1].get::<i16, _>(0), Some(1024));
                assert_eq!(rs[1].get::<i16, _>(1), Some(1025));
                Ok(())
            })
    })
}

#[test]
fn it_prepares() {
    let cols = vec![Column {
        table: String::new(),
        column: "a".to_owned(),
        coltype: myc::constants::ColumnType::MYSQL_TYPE_SHORT,
        colflags: myc::constants::ColumnFlags::empty(),
    }];
    let cols2 = cols.clone();
    let params = vec![Column {
        table: String::new(),
        column: "c".to_owned(),
        coltype: myc::constants::ColumnType::MYSQL_TYPE_SHORT,
        colflags: myc::constants::ColumnFlags::empty(),
    }];

    TestingShim::new(
        |_, _| unreachable!(),
        |q| {
            assert_eq!(q, "SELECT a FROM b WHERE c = ?");
            41
        },
        move |stmt, params, w| {
            assert_eq!(stmt, 41);
            assert_eq!(params.len(), 1);
            // rust-mysql sends all numbers as LONGLONG
            assert_eq!(
                params[0].coltype,
                myc::constants::ColumnType::MYSQL_TYPE_LONGLONG
            );
            assert_eq!(Into::<i8>::into(params[0].value), 42i8);

            let mut w = w.start(&cols)?;
            w.write_col(1024i16)?;
            w.finish()
        },
    )
    .with_params(params)
    .with_columns(cols2)
    .test(|db| {
        db.prep_exec("SELECT a FROM b WHERE c = ?", (42i16,))
            .and_then(|r| r.collect::<mysql_async::Row>())
            .and_then(|(_, rs)| {
                assert_eq!(rs.len(), 1);
                assert_eq!(rs[0].len(), 1);
                assert_eq!(rs[0].get::<i16, _>(0), Some(1024));
                Ok(())
            })
    })
}

#[test]
fn insert_exec() {
    let params = vec![
        Column {
            table: String::new(),
            column: "username".to_owned(),
            coltype: myc::constants::ColumnType::MYSQL_TYPE_VARCHAR,
            colflags: myc::constants::ColumnFlags::empty(),
        },
        Column {
            table: String::new(),
            column: "email".to_owned(),
            coltype: myc::constants::ColumnType::MYSQL_TYPE_VARCHAR,
            colflags: myc::constants::ColumnFlags::empty(),
        },
        Column {
            table: String::new(),
            column: "pw".to_owned(),
            coltype: myc::constants::ColumnType::MYSQL_TYPE_VARCHAR,
            colflags: myc::constants::ColumnFlags::empty(),
        },
        Column {
            table: String::new(),
            column: "created".to_owned(),
            coltype: myc::constants::ColumnType::MYSQL_TYPE_DATETIME,
            colflags: myc::constants::ColumnFlags::empty(),
        },
        Column {
            table: String::new(),
            column: "session".to_owned(),
            coltype: myc::constants::ColumnType::MYSQL_TYPE_VARCHAR,
            colflags: myc::constants::ColumnFlags::empty(),
        },
        Column {
            table: String::new(),
            column: "rss".to_owned(),
            coltype: myc::constants::ColumnType::MYSQL_TYPE_VARCHAR,
            colflags: myc::constants::ColumnFlags::empty(),
        },
        Column {
            table: String::new(),
            column: "mail".to_owned(),
            coltype: myc::constants::ColumnType::MYSQL_TYPE_VARCHAR,
            colflags: myc::constants::ColumnFlags::empty(),
        },
    ];

    TestingShim::new(
        |_, _| unreachable!(),
        |_| 1,
        move |_, params, w| {
            assert_eq!(params.len(), 7);
            assert_eq!(
                params[0].coltype,
                myc::constants::ColumnType::MYSQL_TYPE_VAR_STRING
            );
            assert_eq!(
                params[1].coltype,
                myc::constants::ColumnType::MYSQL_TYPE_VAR_STRING
            );
            assert_eq!(
                params[2].coltype,
                myc::constants::ColumnType::MYSQL_TYPE_VAR_STRING
            );
            assert_eq!(
                params[3].coltype,
                myc::constants::ColumnType::MYSQL_TYPE_DATETIME
            );
            assert_eq!(
                params[4].coltype,
                myc::constants::ColumnType::MYSQL_TYPE_VAR_STRING
            );
            assert_eq!(
                params[5].coltype,
                myc::constants::ColumnType::MYSQL_TYPE_VAR_STRING
            );
            assert_eq!(
                params[6].coltype,
                myc::constants::ColumnType::MYSQL_TYPE_VAR_STRING
            );
            assert_eq!(Into::<&str>::into(params[0].value), "user199");
            assert_eq!(Into::<&str>::into(params[1].value), "user199@example.com");
            assert_eq!(
                Into::<&str>::into(params[2].value),
                "$2a$10$Tq3wrGeC0xtgzuxqOlc3v.07VTUvxvwI70kuoVihoO2cE5qj7ooka"
            );
            assert_eq!(
                Into::<chrono::NaiveDateTime>::into(params[3].value),
                chrono::NaiveDate::from_ymd(2018, 4, 6).and_hms(13, 0, 56)
            );
            assert_eq!(Into::<&str>::into(params[4].value), "token199");
            assert_eq!(Into::<&str>::into(params[5].value), "rsstoken199");
            assert_eq!(Into::<&str>::into(params[6].value), "mtok199");

            w.completed(42, 1)
        },
    )
    .with_params(params)
    .test(|db| {
        db.prep_exec(
            "INSERT INTO `users` \
             (`username`, `email`, `password_digest`, `created_at`, \
             `session_token`, `rss_token`, `mailing_list_token`) \
             VALUES (?, ?, ?, ?, ?, ?, ?)",
            (
                "user199",
                "user199@example.com",
                "$2a$10$Tq3wrGeC0xtgzuxqOlc3v.07VTUvxvwI70kuoVihoO2cE5qj7ooka",
                mysql_async::Value::Date(2018, 4, 6, 13, 0, 56, 0),
                "token199",
                "rsstoken199",
                "mtok199",
            ),
        )
        .and_then(|res| {
            assert_eq!(res.affected_rows(), 42);
            assert_eq!(res.last_insert_id(), Some(1));
            Ok(())
        })
    })
}

#[test]
fn send_long() {
    let cols = vec![Column {
        table: String::new(),
        column: "a".to_owned(),
        coltype: myc::constants::ColumnType::MYSQL_TYPE_SHORT,
        colflags: myc::constants::ColumnFlags::empty(),
    }];
    let cols2 = cols.clone();
    let params = vec![Column {
        table: String::new(),
        column: "c".to_owned(),
        coltype: myc::constants::ColumnType::MYSQL_TYPE_BLOB,
        colflags: myc::constants::ColumnFlags::empty(),
    }];

    TestingShim::new(
        |_, _| unreachable!(),
        |q| {
            assert_eq!(q, "SELECT a FROM b WHERE c = ?");
            41
        },
        move |stmt, params, w| {
            assert_eq!(stmt, 41);
            assert_eq!(params.len(), 1);
            // rust-mysql sends all strings as VAR_STRING
            assert_eq!(
                params[0].coltype,
                myc::constants::ColumnType::MYSQL_TYPE_VAR_STRING
            );
            assert_eq!(Into::<&[u8]>::into(params[0].value), b"Hello world");

            let mut w = w.start(&cols)?;
            w.write_col(1024i16)?;
            w.finish()
        },
    )
    .with_params(params)
    .with_columns(cols2)
    .test(|db| {
        db.prep_exec("SELECT a FROM b WHERE c = ?", (b"Hello world",))
            .and_then(|r| r.collect::<mysql_async::Row>())
            .and_then(|(_, rs)| {
                assert_eq!(rs.len(), 1);
                assert_eq!(rs[0].len(), 1);
                assert_eq!(rs[0].get::<i16, _>(0), Some(1024));
                Ok(())
            })
    })
}

#[test]
fn it_prepares_many() {
    let cols = vec![
        Column {
            table: String::new(),
            column: "a".to_owned(),
            coltype: myc::constants::ColumnType::MYSQL_TYPE_SHORT,
            colflags: myc::constants::ColumnFlags::empty(),
        },
        Column {
            table: String::new(),
            column: "b".to_owned(),
            coltype: myc::constants::ColumnType::MYSQL_TYPE_SHORT,
            colflags: myc::constants::ColumnFlags::empty(),
        },
    ];
    let cols2 = cols.clone();

    TestingShim::new(
        |_, _| unreachable!(),
        |q| {
            assert_eq!(q, "SELECT a, b FROM x");
            41
        },
        move |stmt, params, w| {
            assert_eq!(stmt, 41);
            assert_eq!(params.len(), 0);

            let mut w = w.start(&cols)?;
            w.write_col(1024i16)?;
            w.write_col(1025i16)?;
            w.end_row()?;
            w.write_row(&[1024i16, 1025i16])?;
            w.finish()
        },
    )
    .with_params(Vec::new())
    .with_columns(cols2)
    .test(|db| {
        db.prep_exec("SELECT a, b FROM x", ())
            .and_then(|r| r.collect::<mysql_async::Row>())
            .and_then(|(_, rs)| {
                assert_eq!(rs.len(), 2);
                assert_eq!(rs[0].len(), 2);
                assert_eq!(rs[0].get::<i16, _>(0), Some(1024));
                assert_eq!(rs[0].get::<i16, _>(1), Some(1025));
                assert_eq!(rs[1].len(), 2);
                assert_eq!(rs[1].get::<i16, _>(0), Some(1024));
                assert_eq!(rs[1].get::<i16, _>(1), Some(1025));
                Ok(())
            })
    })
}

#[test]
fn prepared_empty() {
    let cols = vec![Column {
        table: String::new(),
        column: "a".to_owned(),
        coltype: myc::constants::ColumnType::MYSQL_TYPE_SHORT,
        colflags: myc::constants::ColumnFlags::empty(),
    }];
    let cols2 = cols.clone();
    let params = vec![Column {
        table: String::new(),
        column: "c".to_owned(),
        coltype: myc::constants::ColumnType::MYSQL_TYPE_SHORT,
        colflags: myc::constants::ColumnFlags::empty(),
    }];

    TestingShim::new(
        |_, _| unreachable!(),
        |_| 0,
        move |_, params, w| {
            assert!(!params.is_empty());
            w.completed(0, 0)
        },
    )
    .with_params(params)
    .with_columns(cols2)
    .test(|db| {
        db.prep_exec("SELECT a FROM b WHERE c = ?", (42i16,))
            .and_then(|r| r.collect::<mysql_async::Row>())
            .and_then(|(_, rs)| {
                assert_eq!(rs.len(), 0);
                Ok(())
            })
    })
}

#[test]
fn prepared_no_params() {
    let cols = vec![Column {
        table: String::new(),
        column: "a".to_owned(),
        coltype: myc::constants::ColumnType::MYSQL_TYPE_SHORT,
        colflags: myc::constants::ColumnFlags::empty(),
    }];
    let cols2 = cols.clone();
    let params = vec![];

    TestingShim::new(
        |_, _| unreachable!(),
        |_| 0,
        move |_, params, w| {
            assert!(params.is_empty());
            let mut w = w.start(&cols)?;
            w.write_col(1024i16)?;
            w.finish()
        },
    )
    .with_params(params)
    .with_columns(cols2)
    .test(|db| {
        db.prep_exec("foo", ())
            .and_then(|r| r.collect::<mysql_async::Row>())
            .and_then(|(_, rs)| {
                assert_eq!(rs.len(), 1);
                assert_eq!(rs[0].len(), 1);
                assert_eq!(rs[0].get::<i16, _>(0), Some(1024));
                Ok(())
            })
    })
}

#[test]
fn prepared_nulls() {
    let cols = vec![
        Column {
            table: String::new(),
            column: "a".to_owned(),
            coltype: myc::constants::ColumnType::MYSQL_TYPE_SHORT,
            colflags: myc::constants::ColumnFlags::empty(),
        },
        Column {
            table: String::new(),
            column: "b".to_owned(),
            coltype: myc::constants::ColumnType::MYSQL_TYPE_SHORT,
            colflags: myc::constants::ColumnFlags::empty(),
        },
    ];
    let cols2 = cols.clone();
    let params = vec![
        Column {
            table: String::new(),
            column: "c".to_owned(),
            coltype: myc::constants::ColumnType::MYSQL_TYPE_SHORT,
            colflags: myc::constants::ColumnFlags::empty(),
        },
        Column {
            table: String::new(),
            column: "d".to_owned(),
            coltype: myc::constants::ColumnType::MYSQL_TYPE_SHORT,
            colflags: myc::constants::ColumnFlags::empty(),
        },
    ];

    TestingShim::new(
        |_, _| unreachable!(),
        |_| 0,
        move |_, params, w| {
            assert_eq!(params.len(), 2);
            assert!(params[0].value.is_null());
            assert!(!params[1].value.is_null());
            assert_eq!(
                params[0].coltype,
                myc::constants::ColumnType::MYSQL_TYPE_SHORT
            );
            // rust-mysql sends all numbers as LONGLONG :'(
            assert_eq!(
                params[1].coltype,
                myc::constants::ColumnType::MYSQL_TYPE_LONGLONG
            );
            assert_eq!(Into::<i8>::into(params[1].value), 42i8);

            let mut w = w.start(&cols)?;
            w.write_row(vec![None::<i16>, Some(42)])?;
            w.finish()
        },
    )
    .with_params(params)
    .with_columns(cols2)
    .test(|db| {
        db.prep_exec(
            "SELECT a, b FROM x WHERE c = ? AND d = ?",
            (mysql_async::Value::NULL, 42),
        )
        .and_then(|r| r.collect::<mysql_async::Row>())
        .and_then(|(_, rs)| {
            assert_eq!(rs.len(), 1);
            assert_eq!(rs[0].len(), 2);
            assert_eq!(rs[0].get::<Option<i16>, _>(0), Some(None));
            assert_eq!(rs[0].get::<i16, _>(1), Some(42));
            Ok(())
        })
    })
}

#[test]
fn prepared_no_rows() {
    let cols = vec![Column {
        table: String::new(),
        column: "a".to_owned(),
        coltype: myc::constants::ColumnType::MYSQL_TYPE_SHORT,
        colflags: myc::constants::ColumnFlags::empty(),
    }];
    let cols2 = cols.clone();
    TestingShim::new(
        |_, _| unreachable!(),
        |_| 0,
        move |_, _, w| w.start(&cols[..])?.finish(),
    )
    .with_columns(cols2)
    .test(|db| {
        db.prep_exec("SELECT a, b FROM foo", ())
            .and_then(|r| r.collect::<mysql_async::Row>())
            .and_then(|(_, rs)| {
                assert_eq!(rs.len(), 0);
                Ok(())
            })
    })
}

#[test]
fn prepared_no_cols_but_rows() {
    TestingShim::new(
        |_, _| unreachable!(),
        |_| 0,
        move |_, _, w| w.start(&[])?.write_col(42).map(|_| ()),
    )
    .test(|db| {
        db.prep_exec("SELECT a, b FROM foo", ())
            .and_then(|r| r.collect::<mysql_async::Row>())
            .and_then(|(_, rs)| {
                assert_eq!(rs.len(), 0);
                Ok(())
            })
    })
}

#[test]
fn prepared_no_cols() {
    TestingShim::new(
        |_, _| unreachable!(),
        |_| 0,
        move |_, _, w| w.start(&[])?.finish(),
    )
    .test(|db| {
        db.prep_exec("SELECT a, b FROM foo", ())
            .and_then(|r| r.collect::<mysql_async::Row>())
            .and_then(|(_, rs)| {
                assert_eq!(rs.len(), 0);
                Ok(())
            })
    })
}<|MERGE_RESOLUTION|>--- conflicted
+++ resolved
@@ -103,22 +103,10 @@
             MysqlIntermediary::run_on_tcp(self, s)
         });
 
-<<<<<<< HEAD
         let mut runtime = current_thread::Runtime::new().unwrap();
 
         runtime.block_on(mysql_async::Pool::new(format!("mysql://127.0.0.1:{}", port)).get_conn().and_then(|conn| c(conn))).unwrap();
 
-=======
-        let mut core = Core::new().unwrap();
-        let handle = core.handle();
-        let db = core
-            .run(mysql_async::Conn::new(
-                &format!("mysql://127.0.0.1:{}", port),
-                &handle,
-            ))
-            .unwrap();
-        core.run(c(db).into_future()).unwrap();
->>>>>>> 8e2050f6
         jh.join().unwrap().unwrap();
     }
 }
