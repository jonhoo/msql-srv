--- conflicted
+++ resolved
@@ -38,17 +38,11 @@
 mysql = "22"
 mysql_async = "0.29.0"
 slab = "0.4.2"
-<<<<<<< HEAD
-tokio = "0.1.19"
-futures = "0.1.26"
+tokio = { version = "1.15.0", features = ["full"] }
+futures = "0.3.0"
 rcgen = "0.8.14"
 tempfile = "3.3.0"
 native-tls = "0.2.8"
 
 [target.'cfg(unix)'.dev-dependencies]
-openssl = "0.10.38"
-=======
-tokio = { version = "1.15.0", features = ["full"] }
-futures = "0.3.0"
-rcgen = "0.8.14"
->>>>>>> 492f0a01
+openssl = "0.10.38"