--- conflicted
+++ resolved
@@ -23,15 +23,9 @@
 maintenance = { status = "experimental" }
 
 [dependencies]
-<<<<<<< HEAD
 nom = "7.0.0-alpha2"
-mysql_common = "0.22"
-byteorder = "1"
-=======
-nom = "7.0.0-alpha1"
 mysql_common = "0.27"
 byteorder = "1.4"
->>>>>>> ed403335
 chrono = "0.4"
 
 [dev-dependencies]
