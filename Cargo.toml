[package]
name = "msql-srv"
version = "0.9.5"
edition = "2018"

description = "Bindings for emulating a MySQL/MariaDB server"
readme = "README.md"

authors = ["Jon Gjengset <jon@thesquareplanet.com>"]

documentation = "https://docs.rs/msql-srv"
homepage = "https://github.com/jonhoo/msql-srv"
repository = "https://github.com/jonhoo/msql-srv.git"

keywords = ["api-bindings", "database", "sql", "mock"]
categories = ["api-bindings", "network-programming", "database-implementations"]

license = "MIT/Apache-2.0"

[badges]
azure-devops = { project = "jonhoo/jonhoo", pipeline = "msql-srv", build = "27" }
codecov = { repository = "jonhoo/msql-srv", branch = "master", service = "github" }
maintenance = { status = "experimental" }

[dependencies]
nom = "7.0.0-alpha1"
mysql_common = "0.27"
byteorder = "1.4"
chrono = "0.4"

[dev-dependencies]
<<<<<<< HEAD
anyhow = "1"
postgres = "0.19"
mysql = "21"
=======
postgres = "0.19.1"
mysql = "18"
>>>>>>> 6acd9b39
mysql_async = "0.20.0"
slab = "0.4.3"
tokio = { version = "1.0", features = ["full"] }
futures = "0.1.26"
bytes = "1"<|MERGE_RESOLUTION|>--- conflicted
+++ resolved
@@ -29,14 +29,8 @@
 chrono = "0.4"
 
 [dev-dependencies]
-<<<<<<< HEAD
-anyhow = "1"
 postgres = "0.19"
 mysql = "21"
-=======
-postgres = "0.19.1"
-mysql = "18"
->>>>>>> 6acd9b39
 mysql_async = "0.20.0"
 slab = "0.4.3"
 tokio = { version = "1.0", features = ["full"] }
