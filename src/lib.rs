--- conflicted
+++ resolved
@@ -270,13 +270,6 @@
                         io::ErrorKind::UnexpectedEof,
                         "client sent incomplete handshake",
                     ),
-<<<<<<< HEAD
-                    nom::Err::Failure(nom_e_kind) | nom::Err::Error(nom_e_kind) => {
-                        if nom::error::ErrorKind::Eof == nom_e_kind.code {
-                            io::Error::new(
-                                io::ErrorKind::UnexpectedEof,
-                                format!("client did not complete handshake; got {:?}", nom_e_kind),
-=======
                     nom::Err::Failure(nom_error) | nom::Err::Error(nom_error) => {
                         if let nom::error::ErrorKind::Eof = nom_error.code {
                             io::Error::new(
@@ -285,19 +278,14 @@
                                     "client did not complete handshake; got {:?}",
                                     nom_error.input
                                 ),
->>>>>>> ed403335
                             )
                         } else {
                             io::Error::new(
                                 io::ErrorKind::InvalidData,
-<<<<<<< HEAD
-                                format!("bad client handshake; got ({:?})", nom_e_kind),
-=======
                                 format!(
                                     "bad client handshake; got {:?} ({:?})",
                                     nom_error.input, nom_error.code
                                 ),
->>>>>>> ed403335
                             )
                         }
                     }
