--- conflicted
+++ resolved
@@ -346,13 +346,8 @@
     }
 }
 
-<<<<<<< HEAD
 impl<'a, W: Read + Write + 'a> RowWriter<'a, W> {
-    fn finish_inner(&mut self) -> io::Result<()> {
-=======
-impl<'a, W: Write + 'a> RowWriter<'a, W> {
     fn finish_inner(&mut self, complete: bool) -> io::Result<()> {
->>>>>>> e77fd270
         if self.finished {
             return Ok(());
         }
