use crate::myc::constants::{ColumnFlags, StatusFlags};
use crate::packet::PacketWriter;
use crate::value::ToMysqlValue;
use crate::writers;
use crate::{Column, ErrorKind, StatementData};
use byteorder::WriteBytesExt;
use std::borrow::Borrow;
use std::collections::HashMap;
use std::io::{self, Write};

/// Convenience type for responding to a client `USE <db>` command.
pub struct InitWriter<'a, W: Write> {
    pub(crate) writer: &'a mut PacketWriter<W>,
}

impl<'a, W: Write + 'a> InitWriter<'a, W> {
    /// Tell client that database context has been changed
    pub fn ok(self) -> io::Result<()> {
        writers::write_ok_packet(self.writer, 0, 0, StatusFlags::empty())
    }

    /// Tell client that there was a problem changing the database context.
    /// Although you can return any valid MySQL error code you probably want
    /// to keep it similar to the MySQL server and issue either a
    /// `ErrorKind::ER_BAD_DB_ERROR` or a `ErrorKind::ER_DBACCESS_DENIED_ERROR`.
    pub fn error<E>(self, kind: ErrorKind, msg: &E) -> io::Result<()>
    where
        E: Borrow<[u8]> + ?Sized,
    {
        writers::write_err(kind, msg.borrow(), self.writer)
    }
}

/// Convenience type for responding to a client `PREPARE` command.
///
/// This type should not be dropped without calling
/// [`reply`](struct.StatementMetaWriter.html#method.reply) or
/// [`error`](struct.StatementMetaWriter.html#method.error).
#[must_use]
pub struct StatementMetaWriter<'a, W: Write> {
    pub(crate) writer: &'a mut PacketWriter<W>,
    pub(crate) stmts: &'a mut HashMap<u32, StatementData>,
}

impl<'a, W: Write + 'a> StatementMetaWriter<'a, W> {
    /// Reply to the client with the given meta-information.
    ///
    /// `id` is a statement identifier that the client should supply when it later wants to execute
    /// this statement. `params` is a set of [`Column`](struct.Column.html) descriptors for the
    /// parameters the client must provide when executing the prepared statement. `columns` is a
    /// second set of [`Column`](struct.Column.html) descriptors for the values that will be
    /// returned in each row then the statement is later executed.
    pub fn reply<PI, CI>(self, id: u32, params: PI, columns: CI) -> io::Result<()>
    where
        PI: IntoIterator<Item = &'a Column>,
        CI: IntoIterator<Item = &'a Column>,
        <PI as IntoIterator>::IntoIter: ExactSizeIterator,
        <CI as IntoIterator>::IntoIter: ExactSizeIterator,
    {
        let params = params.into_iter();
        self.stmts.insert(
            id,
            StatementData {
                params: params.len() as u16,
                ..Default::default()
            },
        );
        writers::write_prepare_ok(id, params, columns, self.writer)
    }

    /// Reply to the client's `PREPARE` with an error.
    pub fn error<E>(self, kind: ErrorKind, msg: &E) -> io::Result<()>
    where
        E: Borrow<[u8]> + ?Sized,
    {
        writers::write_err(kind, msg.borrow(), self.writer)
    }
}

enum Finalizer {
    Ok { rows: u64, last_insert_id: u64 },
    Eof,
}

/// Convenience type for providing query results to clients.
///
/// This type should not be dropped without calling
/// [`start`](struct.QueryResultWriter.html#method.start),
/// [`completed`](struct.QueryResultWriter.html#method.completed), or
/// [`error`](struct.QueryResultWriter.html#method.error).
///
/// To send multiple resultsets, use
/// [`RowWriter::finish_one`](struct.RowWriter.html#method.finish_one) and
/// [`complete_one`](struct.QueryResultWriter.html#method.complete_one). These are similar to
/// `RowWriter::finish` and `completed`, but both eventually yield back the `QueryResultWriter` so
/// that another resultset can be sent. To indicate that no more resultset will be sent, call
/// [`no_more_results`](struct.QueryResultWriter.html#method.no_more_results). All methods on
/// `QueryResultWriter` (except `no_more_results`) automatically start a new resultset. The
/// `QueryResultWriter` *may* be dropped without calling `no_more_results`, but in this case the
/// program may panic if an I/O error occurs when sending the end-of-records marker to the client.
/// To handle such errors, call `no_more_results` explicitly.
#[must_use]
pub struct QueryResultWriter<'a, W: Write> {
    // XXX: specialization instead?
    pub(crate) is_bin: bool,
    pub(crate) writer: &'a mut PacketWriter<W>,
    last_end: Option<Finalizer>,
}

impl<'a, W: Write> QueryResultWriter<'a, W> {
    pub(crate) fn new(writer: &'a mut PacketWriter<W>, is_bin: bool) -> Self {
        QueryResultWriter {
            is_bin,
            writer,
            last_end: None,
        }
    }

    fn finalize(&mut self, more_exists: bool) -> io::Result<()> {
        let mut status = StatusFlags::empty();
        if more_exists {
            status.set(StatusFlags::SERVER_MORE_RESULTS_EXISTS, true);
        }
        match self.last_end.take() {
            None => Ok(()),
            Some(Finalizer::Ok {
                rows,
                last_insert_id,
            }) => writers::write_ok_packet(self.writer, rows, last_insert_id, status),
            Some(Finalizer::Eof) => writers::write_eof_packet(self.writer, status),
        }
    }

    /// Start a resultset response to the client that conforms to the given `columns`.
    ///
    /// Note that if no columns are emitted, any written rows are ignored.
    ///
    /// See [`RowWriter`](struct.RowWriter.html).
    pub fn start(mut self, columns: &'a [Column]) -> io::Result<RowWriter<'a, W>> {
        self.finalize(true)?;
        RowWriter::new(self, columns)
    }

    /// Send an empty resultset response to the client indicating that `rows` rows were affected by
    /// the query in this resultset. `last_insert_id` may be given to communiate an identifier for
    /// a client's most recent insertion.
    pub fn complete_one(mut self, rows: u64, last_insert_id: u64) -> io::Result<Self> {
        self.finalize(true)?;
        self.last_end = Some(Finalizer::Ok {
            rows,
            last_insert_id,
        });
        Ok(self)
    }

    /// Send an empty resultset response to the client indicating that `rows` rows were affected by
    /// the query. `last_insert_id` may be given to communiate an identifier for a client's most
    /// recent insertion.
    pub fn completed(self, rows: u64, last_insert_id: u64) -> io::Result<()> {
        self.complete_one(rows, last_insert_id)?.no_more_results()
    }

    /// Reply to the client's query with an error.
    pub fn error<E>(mut self, kind: ErrorKind, msg: &E) -> io::Result<()>
    where
        E: Borrow<[u8]> + ?Sized,
    {
        self.finalize(true)?;
        writers::write_err(kind, msg.borrow(), self.writer)
    }

    /// Send the last bits of the last resultset to the client, and indicate that there are no more
    /// resultsets coming.
    pub fn no_more_results(mut self) -> io::Result<()> {
        self.finalize(false)
    }
}

impl<'a, W: Write> Drop for QueryResultWriter<'a, W> {
    fn drop(&mut self) {
        self.finalize(false).unwrap();
    }
}

/// Convenience type for sending rows of a resultset to a client.
///
/// Rows can either be written out one column at a time (using
/// [`write_col`](struct.RowWriter.html#method.write_col) and
/// [`end_row`](struct.RowWriter.html#method.end_row)), or one row at a time (using
/// [`write_row`](struct.RowWriter.html#method.write_row)).
///
/// This type *may* be dropped without calling
/// [`write_row`](struct.RowWriter.html#method.write_row) or
/// [`finish`](struct.RowWriter.html#method.finish). However, in this case, the program may panic
/// if an I/O error occurs when sending the end-of-records marker to the client. To avoid this,
/// call [`finish`](struct.RowWriter.html#method.finish) explicitly.
#[must_use]
pub struct RowWriter<'a, W: Write> {
    result: Option<QueryResultWriter<'a, W>>,
    bitmap_len: usize,
    data: Vec<u8>,
    columns: &'a [Column],

    // next column to write for the current row
    // NOTE: (ab)used to track number of *rows* for a zero-column resultset
    col: usize,

    finished: bool,
}

impl<'a, W> RowWriter<'a, W>
where
    W: Write + 'a,
{
    fn new(
        result: QueryResultWriter<'a, W>,
        columns: &'a [Column],
    ) -> io::Result<RowWriter<'a, W>> {
        let bitmap_len = (columns.len() + 7 + 2) / 8;
        let mut rw = RowWriter {
            result: Some(result),
            columns,
            bitmap_len,
            data: Vec::new(),

            col: 0,

            finished: false,
        };
        rw.start()?;
        Ok(rw)
    }

    #[inline]
    fn start(&mut self) -> io::Result<()> {
        if !self.columns.is_empty() {
            writers::column_definitions(self.columns, self.result.as_mut().unwrap().writer)?;
        }
        Ok(())
    }

    /// Write a value to the next column of the current row as a part of this resultset.
    ///
    /// If you do not call [`end_row`](struct.RowWriter.html#method.end_row) after the last row,
    /// any errors that occur when writing out the last row will be returned by
    /// [`finish`](struct.RowWriter.html#method.finish). If you do not call `finish` either, any
    /// errors will cause a panic when the `RowWriter` is dropped.
    ///
    /// Note that the row *must* conform to the column specification provided to
    /// [`QueryResultWriter::start`](struct.QueryResultWriter.html#method.start). If it does not,
    /// this method will return an error indicating that an invalid value type or specification was
    /// provided.
    pub fn write_col<T>(&mut self, v: T) -> io::Result<()>
    where
        T: ToMysqlValue,
    {
        if self.columns.is_empty() {
            return Ok(());
        }

        if self.result.as_mut().unwrap().is_bin {
            if self.col == 0 {
                self.result.as_mut().unwrap().writer.write_u8(0x00)?;

                // leave space for nullmap
                self.data.resize(self.bitmap_len, 0);
            }

            let c = self
                .columns
                .get(self.col)
                .ok_or_else(|| {
                    io::Error::new(
                        io::ErrorKind::InvalidData,
                        "row has more columns than specification",
                    )
                })?
                .borrow();
            if v.is_null() {
                if c.colflags.contains(ColumnFlags::NOT_NULL_FLAG) {
                    return Err(io::Error::new(
                        io::ErrorKind::InvalidData,
                        "given NULL value for NOT NULL column",
                    ));
                } else {
                    // https://web.archive.org/web/20170404144156/https://dev.mysql.com/doc/internals/en/null-bitmap.html
                    // NULL-bitmap-byte = ((field-pos + offset) / 8)
                    // NULL-bitmap-bit  = ((field-pos + offset) % 8)
                    self.data[(self.col + 2) / 8] |= 1u8 << ((self.col + 2) % 8);
                }
            } else {
                v.to_mysql_bin(&mut self.data, c)?;
            }
        } else {
            v.to_mysql_text(self.result.as_mut().unwrap().writer)?;
        }
        self.col += 1;
        Ok(())
    }

    /// Indicate that no more column data will be written for the current row.
    pub fn end_row(&mut self) -> io::Result<()> {
        if self.columns.is_empty() {
            self.col += 1;
            return Ok(());
        }

        if self.col != self.columns.len() {
            return Err(io::Error::new(
                io::ErrorKind::InvalidData,
                "row has fewer columns than specification",
            ));
        }

        if self.result.as_mut().unwrap().is_bin {
            self.result
                .as_mut()
                .unwrap()
                .writer
                .write_all(&self.data[..])?;
            self.data.clear();
        }
        self.result.as_mut().unwrap().writer.end_packet()?;
        self.col = 0;

        Ok(())
    }

    /// Write a single row as a part of this resultset.
    ///
    /// Note that the row *must* conform to the column specification provided to
    /// [`QueryResultWriter::start`](struct.QueryResultWriter.html#method.start). If it does not,
    /// this method will return an error indicating that an invalid value type or specification was
    /// provided.
    pub fn write_row<I, E>(&mut self, row: I) -> io::Result<()>
    where
        I: IntoIterator<Item = E>,
        E: ToMysqlValue,
    {
        if !self.columns.is_empty() {
            for v in row {
                self.write_col(v)?;
            }
        }
        self.end_row()
    }
}

impl<'a, W: Write + 'a> RowWriter<'a, W> {
    fn finish_inner(&mut self, complete: bool) -> io::Result<()> {
        if self.finished {
            return Ok(());
        }

        self.finished = true;

        if !self.columns.is_empty() && self.col != 0 {
            self.end_row()?;
        }

<<<<<<< HEAD
        if self.columns.is_empty() {
            // response to no column query is always an OK packet
            // we've kept track of the number of rows in col (hacky, I know)
            self.result.as_mut().unwrap().last_end = Some(Finalizer::Ok {
                rows: self.col as u64,
                last_insert_id: 0,
            });
        } else {
            // we wrote out at least one row
            self.result.as_mut().unwrap().last_end = Some(Finalizer::Eof);
=======
        if complete {
            if self.columns.is_empty() {
                // response to no column query is always an OK packet
                // we've kept track of the number of rows in col (hacky, I know)
                self.result.as_mut().unwrap().last_end = Some(Finalizer::Ok {
                    rows: self.col as u64,
                    last_insert_id: 0,
                });
            } else {
                // we wrote out at least one row
                self.result.as_mut().unwrap().last_end = Some(Finalizer::EOF);
            }
>>>>>>> e77fd270
        }

        Ok(())
    }

    /// Indicate to the client that no more rows are coming.
    pub fn finish(self) -> io::Result<()> {
        self.finish_one()?.no_more_results()
    }

    /// End this resultset response, and indicate to the client that no more rows are coming.
    pub fn finish_one(mut self) -> io::Result<QueryResultWriter<'a, W>> {
        self.finish_inner(true)?;

        // we know that dropping self will see self.finished == true,
        // and so Drop won't try to use self.result.
        Ok(self.result.take().unwrap())
    }

    /// End this resultset response, and indicate to the client there was an error.
    pub fn finish_error<E>(mut self, kind: ErrorKind, msg: &E) -> io::Result<()>
    where
        E: Borrow<[u8]>,
    {
        self.finish_inner(false)?;

        self.result.take().unwrap().error(kind, msg)
    }
}

impl<'a, W: Write + 'a> Drop for RowWriter<'a, W> {
    fn drop(&mut self) {
        self.finish_inner(true).unwrap();
    }
}<|MERGE_RESOLUTION|>--- conflicted
+++ resolved
@@ -358,18 +358,6 @@
             self.end_row()?;
         }
 
-<<<<<<< HEAD
-        if self.columns.is_empty() {
-            // response to no column query is always an OK packet
-            // we've kept track of the number of rows in col (hacky, I know)
-            self.result.as_mut().unwrap().last_end = Some(Finalizer::Ok {
-                rows: self.col as u64,
-                last_insert_id: 0,
-            });
-        } else {
-            // we wrote out at least one row
-            self.result.as_mut().unwrap().last_end = Some(Finalizer::Eof);
-=======
         if complete {
             if self.columns.is_empty() {
                 // response to no column query is always an OK packet
@@ -382,7 +370,6 @@
                 // we wrote out at least one row
                 self.result.as_mut().unwrap().last_end = Some(Finalizer::EOF);
             }
->>>>>>> e77fd270
         }
 
         Ok(())
